--- conflicted
+++ resolved
@@ -21,17 +21,9 @@
 import java.io.File
 import kafka.consumer.SimpleConsumer
 import kafka.server.{KafkaConfig, KafkaServer}
-<<<<<<< HEAD
-import kafka.utils.{TestUtils, TestZKUtils,Utils, Logging}
-import kafka.zk.EmbeddedZookeeper
-import junit.framework.Assert._
-import kafka.api.FetchRequest
-import kafka.serializer.Encoder
-=======
 import kafka.utils.{TestUtils, Utils, Logging}
 import junit.framework.Assert._
 import kafka.api.FetchRequestBuilder
->>>>>>> 602acaf4
 import kafka.message.Message
 import kafka.producer.async.MissingConfigException
 import kafka.serializer.Encoder
@@ -49,30 +41,6 @@
 
   var simpleConsumerZk: SimpleConsumer = null
 
-<<<<<<< HEAD
-  var logDirZk: File = null
-  var logDirBl: File = null
-  //  var topicLogDir: File = null
-  var serverBl: KafkaServer = null
-  var serverZk: KafkaServer = null
-
-  var simpleConsumerZk: SimpleConsumer = null
-  var simpleConsumerBl: SimpleConsumer = null
-
-  val tLogger = Logger.getLogger(getClass())
-
-  private val brokerZk = 0
-  private val brokerBl = 1
-
-  private val ports = TestUtils.choosePorts(2)
-  private val (portZk, portBl) = (ports(0), ports(1))
-
-  private var zkServer:EmbeddedZookeeper = null
-
-  @Before
-  def setUp() {
-    zkServer = new EmbeddedZookeeper(TestZKUtils.zookeeperConnect)
-=======
   val tLogger = Logger.getLogger(getClass())
 
   private val brokerZk = 0
@@ -83,39 +51,10 @@
   @Before
   override def setUp() {
     super.setUp()
->>>>>>> 602acaf4
 
     val propsZk = TestUtils.createBrokerConfig(brokerZk, portZk)
     val logDirZkPath = propsZk.getProperty("log.dir")
     logDirZk = new File(logDirZkPath)
-<<<<<<< HEAD
-    serverZk = TestUtils.createServer(new KafkaConfig(propsZk));
-
-    val propsBl: Properties = createBrokerConfig(brokerBl, portBl)
-    val logDirBlPath = propsBl.getProperty("log.dir")
-    logDirBl = new File(logDirBlPath)
-    serverBl = TestUtils.createServer(new KafkaConfig(propsBl))
-
-    Thread.sleep(100)
-
-    simpleConsumerZk = new SimpleConsumer("localhost", portZk, 1000000, 64*1024)
-    simpleConsumerBl = new SimpleConsumer("localhost", portBl, 1000000, 64*1024)
-  }
-
-  @After
-  def tearDown() {
-    simpleConsumerZk.close
-    simpleConsumerBl.close
-
-    serverZk.shutdown
-    serverBl.shutdown
-    Utils.rm(logDirZk)
-    Utils.rm(logDirBl)
-
-    Thread.sleep(500)
-    zkServer.shutdown
-    Thread.sleep(500)
-=======
     config = new KafkaConfig(propsZk)
     serverZk = TestUtils.createServer(config);
     simpleConsumerZk = new SimpleConsumer("localhost", portZk, 1000000, 64*1024)
@@ -127,7 +66,6 @@
     serverZk.shutdown
     Utils.rm(logDirZk)
     super.tearDown()
->>>>>>> 602acaf4
   }
 
   @Test
@@ -172,11 +110,7 @@
     props.put("log4j.appender.KAFKA.layout","org.apache.log4j.PatternLayout")
     props.put("log4j.appender.KAFKA.layout.ConversionPattern","%-5p: %c - %m%n")
     props.put("log4j.appender.KAFKA.SerializerClass", "kafka.log4j.AppenderStringEncoder")
-<<<<<<< HEAD
-    props.put("log4j.appender.KAFKA.BrokerList", "0:localhost:"+portBl.toString)
-=======
     props.put("log4j.appender.KAFKA.brokerList", TestUtils.getBrokerListStrFromConfigs(Seq(config)))
->>>>>>> 602acaf4
     props.put("log4j.logger.kafka.log4j", "INFO, KAFKA")
 
     // topic missing
@@ -192,11 +126,7 @@
     props.put("log4j.appender.KAFKA", "kafka.producer.KafkaLog4jAppender")
     props.put("log4j.appender.KAFKA.layout","org.apache.log4j.PatternLayout")
     props.put("log4j.appender.KAFKA.layout.ConversionPattern","%-5p: %c - %m%n")
-<<<<<<< HEAD
-    props.put("log4j.appender.KAFKA.BrokerList", "0:localhost:"+portBl.toString)
-=======
     props.put("log4j.appender.KAFKA.brokerList", TestUtils.getBrokerListStrFromConfigs(Seq(config)))
->>>>>>> 602acaf4
     props.put("log4j.appender.KAFKA.Topic", "test-topic")
     props.put("log4j.logger.kafka.log4j", "INFO, KAFKA")
 
@@ -205,49 +135,18 @@
       PropertyConfigurator.configure(props)
     }catch {
       case e: MissingConfigException => fail("should default to kafka.serializer.StringEncoder")
-<<<<<<< HEAD
     }
   }
 
   @Test
-  def testBrokerListLog4jAppends() {
-    PropertyConfigurator.configure(getLog4jConfigWithBrokerList)
+  def testLog4jAppends() {
+    PropertyConfigurator.configure(getLog4jConfig)
 
     for(i <- 1 to 5)
       info("test")
 
-    Thread.sleep(500)
-
-    var offset = 0L
-    val messages = simpleConsumerBl.fetch(new FetchRequest("test-topic", 0, offset, 1024*1024))
-
-    var count = 0
-    for(message <- messages) {
-      count = count + 1
-      offset += message.offset
-=======
->>>>>>> 602acaf4
-    }
-
-    assertEquals(5, count)
-  }
-
-  @Test
-  def testZkConnectLog4jAppends() {
-    PropertyConfigurator.configure(getLog4jConfigWithZkConnect)
-
-    for(i <- 1 to 5)
-      info("test")
-
-<<<<<<< HEAD
-    Thread.sleep(500)
-
-    var offset = 0L
-    val messages = simpleConsumerZk.fetch(new FetchRequest("test-topic", 0, offset, 1024*1024))
-=======
     val response = simpleConsumerZk.fetch(new FetchRequestBuilder().addFetch("test-topic", 0, 0L, 1024*1024).build())
     val fetchMessage = response.messageSet("test-topic", 0)
->>>>>>> 602acaf4
 
     var count = 0
     for(message <- fetchMessage) {
@@ -257,33 +156,13 @@
     assertEquals(5, count)
   }
 
-<<<<<<< HEAD
-  private def getLog4jConfigWithBrokerList: Properties = {
+  private def getLog4jConfig: Properties = {
     var props = new Properties()
     props.put("log4j.rootLogger", "INFO")
     props.put("log4j.appender.KAFKA", "kafka.producer.KafkaLog4jAppender")
     props.put("log4j.appender.KAFKA.layout","org.apache.log4j.PatternLayout")
     props.put("log4j.appender.KAFKA.layout.ConversionPattern","%-5p: %c - %m%n")
-    props.put("log4j.appender.KAFKA.BrokerList", "0:localhost:"+portBl.toString)
-    props.put("log4j.appender.KAFKA.Topic", "test-topic")
-    props.put("log4j.logger.kafka.log4j", "INFO,KAFKA")
-    props
-  }
-
-  private def getLog4jConfigWithZkConnect: Properties = {
-=======
-  private def getLog4jConfig: Properties = {
->>>>>>> 602acaf4
-    var props = new Properties()
-    props.put("log4j.rootLogger", "INFO")
-    props.put("log4j.appender.KAFKA", "kafka.producer.KafkaLog4jAppender")
-    props.put("log4j.appender.KAFKA.layout","org.apache.log4j.PatternLayout")
-    props.put("log4j.appender.KAFKA.layout.ConversionPattern","%-5p: %c - %m%n")
-<<<<<<< HEAD
-    props.put("log4j.appender.KAFKA.ZkConnect", TestZKUtils.zookeeperConnect)
-=======
     props.put("log4j.appender.KAFKA.brokerList", TestUtils.getBrokerListStrFromConfigs(Seq(config)))
->>>>>>> 602acaf4
     props.put("log4j.appender.KAFKA.Topic", "test-topic")
     props.put("log4j.logger.kafka.log4j", "INFO,KAFKA")
     props
